--- conflicted
+++ resolved
@@ -166,15 +166,12 @@
     IfThenElse(Box<Expression>, Box<Statement>, Option<Box<Statement>>),
     While(Box<Expression>, Box<Statement>),
     Sequence(Box<Statement>, Box<Statement>),
-<<<<<<< HEAD
     AssertTrue(Box<Expression>, String),
     AssertFalse(Box<Expression>, String),
     AssertEQ(Box<Expression>, Box<Expression>, String),
     AssertNEQ(Box<Expression>, Box<Expression>, String),
     ModTestDef(Name, Box<Statement>),
     AssertFails(String),
-=======
     FuncDef(Function),
     Return(Box<Expression>),
->>>>>>> 3f1c7310
 }