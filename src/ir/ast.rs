--- conflicted
+++ resolved
@@ -1,10 +1,6 @@
 pub type Name = String;
 
-<<<<<<< HEAD
 use nom::IResult;
-
-#[derive(Debug, PartialEq)]
-=======
 use std::collections::HashMap;
 
 #[derive(Clone, Debug, PartialEq)]
@@ -22,8 +18,7 @@
     pub body: Box<Statement>,
 }
 
-#[derive(Clone, Debug, PartialEq)]
->>>>>>> 33025ffe
+#[derive(Debug, PartialEq, Clone)]
 pub enum Type {
     TInteger,
     TBool,
@@ -75,9 +70,10 @@
     Assignment(Name, Box<Expression>, Option<Type>),
     IfThenElse(Box<Expression>, Box<Statement>, Option<Box<Statement>>),
     While(Box<Expression>, Box<Statement>),
-    Block(Vec<Statement>), // For indented blocks
+    Block(Vec<Statement>),
     Sequence(Box<Statement>, Box<Statement>),
-<<<<<<< HEAD
+    FuncDef(Name, Function),
+    Return(Box<Expression>),
 }
 
 #[derive(Debug)]
@@ -95,8 +91,4 @@
         parser(input)
             .map_err(|_| nom::Err::Error(nom::error::Error::new(input, nom::error::ErrorKind::Tag)))
     }
-=======
-    FuncDef(Name, Function),
-    Return(Box<Expression>),
->>>>>>> 33025ffe
 }