--- conflicted
+++ resolved
@@ -4,8 +4,5 @@
 edition = "2021"
 
 [dependencies]
-<<<<<<< HEAD
 nom = "7.0"
-=======
-approx = "0.5.1"
->>>>>>> 9d6c17b1
+approx = "0.5.1"